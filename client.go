// Copyright 2020 Kentaro Hibino. All rights reserved.
// Use of this source code is governed by a MIT license
// that can be found in the LICENSE file.

package asynq

import (
	"context"
	"fmt"
<<<<<<< HEAD
	"github.com/oarkflow/xid"
=======
>>>>>>> f01351a5
	"strings"
	"time"

	"github.com/oarkflow/xid"

	"github.com/redis/go-redis/v9"

	"github.com/oarkflow/asynq/internal/base"
	"github.com/oarkflow/asynq/internal/errors"
	"github.com/oarkflow/asynq/internal/rdb"
)

// A Client is responsible for scheduling tasks.
//
// A Client is used to register tasks that should be processed
// immediately or some time in the future.
//
// Clients are safe for concurrent use by multiple goroutines.
type Client struct {
	broker base.Broker
}

// NewClient returns a new Client instance given a redis connection option.
func NewClient(r RedisConnOpt) *Client {
	c, ok := r.MakeRedisClient().(redis.UniversalClient)
	if !ok {
		panic(fmt.Sprintf("asynq: unsupported RedisConnOpt type %T", r))
	}
	return &Client{broker: rdb.NewRDB(c)}
}

// NewClientFromRDB returns a new Client instance given a redis connection option.
func NewClientFromRDB(rd *rdb.RDB) *Client {
	return &Client{broker: rd}
}

func (c *Client) Broker() base.Broker {
	return c.broker
}

type OptionType int

const (
	MaxRetryOpt OptionType = iota
	QueueOpt
	TimeoutOpt
	DeadlineOpt
	UniqueOpt
	ProcessAtOpt
	ProcessInOpt
	TaskIDOpt
	RetentionOpt
	GroupOpt
)

// Option specifies the task processing behavior.
type Option interface {
	// String returns a string representation of the option.
	String() string

	// Type describes the type of the option.
	Type() OptionType

	// Value returns a value used to create this option.
	Value() any
}

// Internal option representations.
type (
	retryOption     int
	queueOption     string
	flowIDOption    string
	taskIDOption    string
	timeoutOption   time.Duration
	deadlineOption  time.Time
	uniqueOption    time.Duration
	processAtOption time.Time
	processInOption time.Duration
	retentionOption time.Duration
	groupOption     string
)

// MaxRetry returns an option to specify the max number of times
// the task will be retried.
//
// Negative retry count is treated as zero retry.
func MaxRetry(n int) Option {
	if n < 0 {
		n = 0
	}
	return retryOption(n)
}

func (n retryOption) String() string   { return fmt.Sprintf("MaxRetry(%d)", int(n)) }
func (n retryOption) Type() OptionType { return MaxRetryOpt }
func (n retryOption) Value() any       { return int(n) }

// Queue returns an option to specify the queue to enqueue the task into.
func Queue(name string) Option {
	return queueOption(name)
}

func (name queueOption) String() string   { return fmt.Sprintf("Queue(%q)", string(name)) }
func (name queueOption) Type() OptionType { return QueueOpt }
func (name queueOption) Value() any       { return string(name) }

// FlowID returns an option to specify the queue to enqueue the task into.
func FlowID(name string) Option {
	return flowIDOption(name)
}

func (name flowIDOption) String() string   { return string(name) }
func (name flowIDOption) Type() OptionType { return QueueOpt }
func (name flowIDOption) Value() any       { return string(name) }

// TaskID returns an option to specify the task ID.
func TaskID(id string) Option {
	return taskIDOption(id)
}

func (id taskIDOption) String() string   { return fmt.Sprintf("TaskID(%q)", string(id)) }
func (id taskIDOption) Type() OptionType { return TaskIDOpt }
func (id taskIDOption) Value() any       { return string(id) }

// Timeout returns an option to specify how long a task may run.
// If the timeout elapses before the Handler returns, then the task
// will be retried.
//
// Zero duration means no limit.
//
// If there's a conflicting Deadline option, whichever comes earliest
// will be used.
func Timeout(d time.Duration) Option {
	return timeoutOption(d)
}

func (d timeoutOption) String() string   { return fmt.Sprintf("Timeout(%v)", time.Duration(d)) }
func (d timeoutOption) Type() OptionType { return TimeoutOpt }
func (d timeoutOption) Value() any       { return time.Duration(d) }

// Deadline returns an option to specify the deadline for the given task.
// If it reaches the deadline before the Handler returns, then the task
// will be retried.
//
// If there's a conflicting Timeout option, whichever comes earliest
// will be used.
func Deadline(t time.Time) Option {
	return deadlineOption(t)
}

func (t deadlineOption) String() string {
	return fmt.Sprintf("Deadline(%v)", time.Time(t).Format(time.UnixDate))
}
func (t deadlineOption) Type() OptionType { return DeadlineOpt }
func (t deadlineOption) Value() any       { return time.Time(t) }

// Unique returns an option to enqueue a task only if the given task is unique.
// Task enqueued with this option is guaranteed to be unique within the given ttl.
// Once the task gets processed successfully or once the TTL has expired,
// another task with the same uniqueness may be enqueued.
// ErrDuplicateTask error is returned when enqueueing a duplicate task.
// TTL duration must be greater than or equal to 1 second.
//
// Uniqueness of a task is based on the following properties:
//   - Task Type
//   - Task Payload
//   - Queue Name
func Unique(ttl time.Duration) Option {
	return uniqueOption(ttl)
}

func (ttl uniqueOption) String() string   { return fmt.Sprintf("Unique(%v)", time.Duration(ttl)) }
func (ttl uniqueOption) Type() OptionType { return UniqueOpt }
func (ttl uniqueOption) Value() any       { return time.Duration(ttl) }

// ProcessAt returns an option to specify when to process the given task.
//
// If there's a conflicting ProcessIn option, the last option passed to Enqueue overrides the others.
func ProcessAt(t time.Time) Option {
	return processAtOption(t)
}

func (t processAtOption) String() string {
	return fmt.Sprintf("ProcessAt(%v)", time.Time(t).Format(time.UnixDate))
}
func (t processAtOption) Type() OptionType { return ProcessAtOpt }
func (t processAtOption) Value() any       { return time.Time(t) }

// ProcessIn returns an option to specify when to process the given task relative to the current time.
//
// If there's a conflicting ProcessAt option, the last option passed to Enqueue overrides the others.
func ProcessIn(d time.Duration) Option {
	return processInOption(d)
}

func (d processInOption) String() string   { return fmt.Sprintf("ProcessIn(%v)", time.Duration(d)) }
func (d processInOption) Type() OptionType { return ProcessInOpt }
func (d processInOption) Value() any       { return time.Duration(d) }

// Retention returns an option to specify the duration of retention period for the task.
// If this option is provided, the task will be stored as a completed task after successful processing.
// A completed task will be deleted after the specified duration elapses.
func Retention(d time.Duration) Option {
	return retentionOption(d)
}

func (ttl retentionOption) String() string   { return fmt.Sprintf("Retention(%v)", time.Duration(ttl)) }
func (ttl retentionOption) Type() OptionType { return RetentionOpt }
func (ttl retentionOption) Value() any       { return time.Duration(ttl) }

// Group returns an option to specify the group used for the task.
// Tasks in a given queue with the same group will be aggregated into one task before passed to Handler.
func Group(name string) Option {
	return groupOption(name)
}

func (name groupOption) String() string   { return fmt.Sprintf("Group(%q)", string(name)) }
func (name groupOption) Type() OptionType { return GroupOpt }
func (name groupOption) Value() any       { return string(name) }

// ErrDuplicateTask indicates that the given task could not be enqueued since it's a duplicate of another task.
//
// ErrDuplicateTask error only applies to tasks enqueued with a Unique option.
var ErrDuplicateTask = errors.New("task already exists")

// ErrTaskIDConflict indicates that the given task could not be enqueued since its task ID already exists.
//
// ErrTaskIDConflict error only applies to tasks enqueued with a TaskID option.
var ErrTaskIDConflict = errors.New("task ID conflicts with another task")

type option struct {
	retry     int
	queue     string
	flowID    string
	taskID    string
	timeout   time.Duration
	deadline  time.Time
	uniqueTTL time.Duration
	processAt time.Time
	retention time.Duration
	group     string
}

// composeOptions merges user provided options into the default options
// and returns the composed option.
// It also validates the user provided options and returns an error if any of
// the user provided options fail the validations.
func composeOptions(opts ...Option) (option, error) {
	res := option{
		retry:     defaultMaxRetry,
		queue:     base.DefaultQueueName,
		flowID:    "",
		taskID:    xid.New().String(),
		timeout:   0, // do not set to defaultTimeout here
		deadline:  time.Time{},
		processAt: time.Now(),
	}
	for _, opt := range opts {
		switch opt := opt.(type) {
		case retryOption:
			res.retry = int(opt)
		case queueOption:
			qname := string(opt)
			if err := base.ValidateQueueName(qname); err != nil {
				return option{}, err
			}
			res.queue = qname
		case flowIDOption:
			res.flowID = string(opt)
		case taskIDOption:
			id := string(opt)
			if isBlank(id) {
				return option{}, errors.New("task ID cannot be empty")
			}
			res.taskID = id
		case timeoutOption:
			res.timeout = time.Duration(opt)
		case deadlineOption:
			res.deadline = time.Time(opt)
		case uniqueOption:
			ttl := time.Duration(opt)
			if ttl < 1*time.Second {
				return option{}, errors.New("Unique TTL cannot be less than 1s")
			}
			res.uniqueTTL = ttl
		case processAtOption:
			res.processAt = time.Time(opt)
		case processInOption:
			res.processAt = time.Now().Add(time.Duration(opt))
		case retentionOption:
			res.retention = time.Duration(opt)
		case groupOption:
			key := string(opt)
			if isBlank(key) {
				return option{}, errors.New("group key cannot be empty")
			}
			res.group = key
		default:
			// ignore unexpected option
		}
	}
	return res, nil
}

// isBlank returns true if the given s is empty or consist of all whitespaces.
func isBlank(s string) bool {
	return strings.TrimSpace(s) == ""
}

const (
	// Default max retry count used if nothing is specified.
	defaultMaxRetry = 25

	// Default timeout used if both timeout and deadline are not specified.
	defaultTimeout = 30 * time.Minute
)

// Value zero indicates no timeout and no deadline.
var (
	noTimeout  time.Duration = 0
	noDeadline time.Time     = time.Unix(0, 0)
)

// Close closes the connection with redis.
func (c *Client) Close() error {
	return c.broker.Close()
}

// Enqueue enqueues the given task to a queue.
//
// Enqueue returns TaskInfo and nil error if the task is enqueued successfully, otherwise returns a non-nil error.
//
// The argument opts specifies the behavior of task processing.
// If there are conflicting Option values the last one overrides others.
// Any options provided to NewTask can be overridden by options passed to Enqueue.
// By default, max retry is set to 25 and timeout is set to 30 minutes.
//
// If no ProcessAt or ProcessIn options are provided, the task will be pending immediately.
//
// Enqueue uses context.Background internally; to specify the context, use EnqueueContext.
func (c *Client) Enqueue(task *Task, opts ...Option) (*TaskInfo, error) {
	return c.EnqueueContext(context.Background(), task, opts...)
}

// EnqueueContext enqueues the given task to a queue.
//
// EnqueueContext returns TaskInfo and nil error if the task is enqueued successfully, otherwise returns a non-nil error.
//
// The argument opts specifies the behavior of task processing.
// If there are conflicting Option values the last one overrides others.
// Any options provided to NewTask can be overridden by options passed to Enqueue.
// By default, max retry is set to 25 and timeout is set to 30 minutes.
//
// If no ProcessAt or ProcessIn options are provided, the task will be pending immediately.
//
// The first argument context applies to the enqueue operation. To specify task timeout and deadline, use Timeout and Deadline option instead.
func (c *Client) EnqueueContext(ctx context.Context, task *Task, opts ...Option) (*TaskInfo, error) {
	return EnqueueContext(c.broker, ctx, task, opts...)
}

func EnqueueContext(broker base.Broker, ctx context.Context, task *Task, opts ...Option) (*TaskInfo, error) {
	if task == nil {
		return nil, fmt.Errorf("task cannot be nil")
	}
	if strings.TrimSpace(task.Type()) == "" {
		return nil, fmt.Errorf("task typename cannot be empty")
	}
	// merge task options with the options provided at enqueue time.
	opts = append(task.opts, opts...)
	opt, err := composeOptions(opts...)
	if err != nil {
		return nil, err
	}
	deadline := noDeadline
	if !opt.deadline.IsZero() {
		deadline = opt.deadline
	}
	timeout := noTimeout
	if opt.timeout != 0 {
		timeout = opt.timeout
	}
	if deadline.Equal(noDeadline) && timeout == noTimeout {
		// If neither deadline nor timeout are set, use default timeout.
		timeout = defaultTimeout
	}
	var uniqueKey string
	if opt.uniqueTTL > 0 {
		uniqueKey = base.UniqueKey(opt.queue, task.Type(), task.Payload())
	}
	msg := &base.TaskMessage{
		ID:        opt.taskID,
		Type:      task.Type(),
		Payload:   task.Payload(),
		Queue:     opt.queue,
		FlowID:    opt.flowID,
		Retry:     opt.retry,
		Deadline:  deadline.Unix(),
		Timeout:   int64(timeout.Seconds()),
		UniqueKey: uniqueKey,
		GroupKey:  opt.group,
		Retention: int64(opt.retention.Seconds()),
	}
	now := time.Now()
	var state base.TaskState
	if opt.processAt.After(now) {
		err = schedule(broker, ctx, msg, opt.processAt, opt.uniqueTTL)
		state = base.TaskStateScheduled
	} else if opt.group != "" {
		// Use zero value for processAt since we don't know when the task will be aggregated and processed.
		opt.processAt = time.Time{}
		err = addToGroup(broker, ctx, msg, opt.group, opt.uniqueTTL)
		state = base.TaskStateAggregating
	} else {
		opt.processAt = now
		err = enqueue(broker, ctx, msg, opt.uniqueTTL)
		state = base.TaskStatePending
	}
	switch {
	case errors.Is(err, errors.ErrDuplicateTask):
		return nil, fmt.Errorf("%w", ErrDuplicateTask)
	case errors.Is(err, errors.ErrTaskIdConflict):
		return nil, fmt.Errorf("%w", ErrTaskIDConflict)
	case err != nil:
		return nil, err
	}
	return newTaskInfo(msg, state, opt.processAt, nil), nil
}

func (c *Client) enqueue(ctx context.Context, msg *base.TaskMessage, uniqueTTL time.Duration) error {
	return enqueue(c.broker, ctx, msg, uniqueTTL)
}

func (c *Client) schedule(ctx context.Context, msg *base.TaskMessage, t time.Time, uniqueTTL time.Duration) error {
	return schedule(c.broker, ctx, msg, t, uniqueTTL)
}

func (c *Client) addToGroup(ctx context.Context, msg *base.TaskMessage, group string, uniqueTTL time.Duration) error {
	return addToGroup(c.broker, ctx, msg, group, uniqueTTL)
}

func enqueue(broker base.Broker, ctx context.Context, msg *base.TaskMessage, uniqueTTL time.Duration) error {
	if uniqueTTL > 0 {
		return broker.EnqueueUnique(ctx, msg, uniqueTTL)
	}
	return broker.Enqueue(ctx, msg)
}

func schedule(broker base.Broker, ctx context.Context, msg *base.TaskMessage, t time.Time, uniqueTTL time.Duration) error {
	if uniqueTTL > 0 {
		ttl := t.Add(uniqueTTL).Sub(time.Now())
		return broker.ScheduleUnique(ctx, msg, t, ttl)
	}
	return broker.Schedule(ctx, msg, t)
}

func addToGroup(broker base.Broker, ctx context.Context, msg *base.TaskMessage, group string, uniqueTTL time.Duration) error {
	if uniqueTTL > 0 {
		return broker.AddToGroupUnique(ctx, msg, group, uniqueTTL)
	}
	return broker.AddToGroup(ctx, msg, group)
}<|MERGE_RESOLUTION|>--- conflicted
+++ resolved
@@ -7,10 +7,6 @@
 import (
 	"context"
 	"fmt"
-<<<<<<< HEAD
-	"github.com/oarkflow/xid"
-=======
->>>>>>> f01351a5
 	"strings"
 	"time"
 
