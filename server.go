// Copyright 2020 Kentaro Hibino. All rights reserved.
// Use of this source code is governed by a MIT license
// that can be found in the LICENSE file.

package asynq

import (
	"context"
	"encoding/json"
	"errors"
	"fmt"
	"log/slog"
	"math"
	"math/rand"
	"runtime"
	"strings"
	"sync"
	"time"

	"github.com/oarkflow/xid"

	"github.com/oarkflow/asynq/base"
	"github.com/oarkflow/asynq/log"
	"github.com/oarkflow/asynq/rdb"

	"github.com/redis/go-redis/v9"
)

// Server is responsible for task processing and task lifecycle management.
//
// Server pulls tasks off queues and processes them.
// If the processing of a task is unsuccessful, server will schedule it for a retry.
//
// A task will be retried until either the task gets processed successfully
// or until it reaches its max retry count.
//
// If a task exhausts its retries, it will be moved to the archive and
// will be kept in the archive set.
// Note that the archive size is finite and once it reaches its max size,
// the oldest tasks in the archive will be deleted.
type Server struct {
	ServerID    string
	queues      map[string]int
	handler     *ServeMux
	concurrency int
	logger      *log.Logger
	broker      base.Broker
	// When a Server has been created with an existing Redis connection, we do
	// not want to close it.
	sharedConnection bool
	state            *serverState
	strictPriority   bool
	// wait group to wait for all goroutines to finish.
	wg            sync.WaitGroup
	forwarder     *forwarder
	processor     *processor
	syncer        *syncer
	heartbeater   *heartbeater
	subscriber    *subscriber
	recoverer     *recoverer
	healthchecker *healthchecker
	janitor       *janitor
	aggregator    *aggregator
	mu            sync.RWMutex
}

type serverState struct {
	mu    sync.Mutex
	value serverStateValue
}

type serverStateValue int

const (
	// StateNew represents a new server. Server begins in
	// this state and then transition to StatusActive when
	// Start or Run is callled.
	srvStateNew serverStateValue = iota

	// StateActive indicates the server is up and active.
	srvStateActive

	// StateStopped indicates the server is up but no longer processing new tasks.
	srvStateStopped

	// StateClosed indicates the server has been shutdown.
	srvStateClosed
)

var serverStates = []string{
	"new",
	"active",
	"stopped",
	"closed",
}

func (s serverStateValue) String() string {
	if srvStateNew <= s && s <= srvStateClosed {
		return serverStates[s]
	}
	return "unknown status"
}

// Config specifies the server's background-task processing behavior.
type Config struct {
	RedisClientOpt RedisClientOpt `json:"redis_opt"`
	Mode           Mode           `json:"mode"`
	NoService      bool           `json:"no_service"`
	FlowID         string         `json:"flow_id"`
	FlowPrefix     string         `json:"flow_prefix"`
	UserID         any            `json:"user_id"`
	Concurrency    int            `json:"concurrency"`
	RedisServer    string         `json:"redis_server"`
	RDB            *rdb.RDB
	// Maximum number of concurrent processing of tasks.
	//
	// If set to a zero or negative value, NewServer will overwrite the value
	// to the number of CPUs usable by the current process.

	// BaseContext optionally specifies a function that returns the base context for Handler invocations on this server.
	//
	// If BaseContext is nil, the default is context.Background().
	// If this is defined, then it MUST return a non-nil context
	BaseContext func() context.Context

	// TaskCheckInterval specifies the interval between checks for new tasks to process when all queues are empty.
	//
	// Be careful not to set this value too low because it adds significant load to redis.
	//
	// If set to a zero or negative value, NewServer will overwrite the value with default value.
	//
	// By default, TaskCheckInterval is set to 1 seconds.
	TaskCheckInterval time.Duration
	// Function to calculate retry delay for a failed task.
	//
	// By default, it uses exponential backoff algorithm to calculate the delay.
	RetryDelayFunc RetryDelayFunc

	// Predicate function to determine whether the error returned from Handler is a failure.
	// If the function returns false, Server will not increment the retried counter for the task,
	// and Server won't record the queue stats (processed and failed stats) to avoid skewing the error
	// rate of the queue.
	//
	// By default, if the given error is non-nil the function returns true.
	IsFailure func(error) bool

	// List of queues to process with given priority value. Keys are the names of the
	// queues and values are associated priority value.
	//
	// If set to nil or not specified, the server will process only the "default" queue.
	//
	// Priority is treated as follows to avoid starving low priority queues.
	//
	// Example:
	//
	//     Queues: map[string]int{
	//         "critical": 6,
	//         "default":  3,
	//         "low":      1,
	//     }
	//
	// With the above Config and given that all queues are not empty, the tasks
	// in "critical", "default", "low" should be processed 60%, 30%, 10% of
	// the time respectively.
	//
	// If a queue has a zero or negative priority value, the queue will be ignored.
	Queues map[string]int

	// StrictPriority indicates whether the queue priority should be treated strictly.
	//
	// If set to true, tasks in the queue with the highest priority is processed first.
	// The tasks in lower priority queues are processed only when those queues with
	// higher priorities are empty.
	StrictPriority bool
	// RecoverPanicFunc will be inject some actions when workers panic.

	// Example:

	//     func pushPanicErrorToSentry(errMsg string) {
	//      // perform to push error message to Sentry.
	//     })
	RecoverPanicFunc RecoverPanicFunc

	// ErrorHandler handles errors returned by the task handler.
	//
	// HandleError is invoked only if the task handler returns a non-nil error.
	//
	// Example:
	//
	//     func reportError(ctx context, task *asynq.Task, err error) {
	//         retried, _ := asynq.GetRetryCount(ctx)
	//         maxRetry, _ := asynq.GetMaxRetry(ctx)
	//     	   if retried >= maxRetry {
	//             err = fmt.Errorf("retry exhausted for task %s: %w", task.Type, err)
	//     	   }
	//         errorReportingService.Notify(err)
	//     })
	//
	//     ErrorHandler: asynq.ErrorHandlerFunc(reportError)
	ErrorHandler ErrorHandler

	CompleteHandler CompleteHandler

	DoneHandler DoneHandler

	CronReportHandler Handler

	// Logger specifies the logger used by the server instance.
	//
	// If unset, default logger is used.
	Logger Logger

	// LogLevel specifies the minimum log level to enable.
	//
	// If unset, InfoLevel is used by default.
	LogLevel LogLevel

	// ShutdownTimeout specifies the duration to wait to let workers finish their tasks
	// before forcing them to abort when stopping the server.
	//
	// If unset or zero, default timeout of 8 seconds is used.
	ShutdownTimeout time.Duration

	// HealthCheckFunc is called periodically with any errors encountered during ping to the
	// connected redis server.
	HealthCheckFunc func(error)

	// HealthCheckInterval specifies the interval between healthchecks.
	//
	// If unset or zero, the interval is set to 15 seconds.
	HealthCheckInterval time.Duration

	// DelayedTaskCheckInterval specifies the interval between checks run on 'scheduled' and 'retry'
	// tasks, and forwarding them to 'pending' state if they are ready to be processed.
	//
	// If unset or zero, the interval is set to 5 seconds.
	DelayedTaskCheckInterval time.Duration

	ServerID string

	// GroupGracePeriod specifies the amount of time the server will wait for an incoming task before aggregating
	// the tasks in a group. If an incoming task is received within this period, the server will wait for another
	// period of the same length, up to GroupMaxDelay if specified.
	//
	// If unset or zero, the grace period is set to 1 minute.
	// Minimum duration for GroupGracePeriod is 1 second. If value specified is less than a second, the call to
	// NewServer will panic.
	GroupGracePeriod time.Duration

	// GroupMaxDelay specifies the maximum amount of time the server will wait for incoming tasks before aggregating
	// the tasks in a group.
	//
	// If unset or zero, no delay limit is used.
	GroupMaxDelay time.Duration

	// GroupMaxSize specifies the maximum number of tasks that can be aggregated into a single task within a group.
	// If GroupMaxSize is reached, the server will aggregate the tasks into one immediately.
	//
	// If unset or zero, no size limit is used.
	GroupMaxSize int

	// GroupAggregator specifies the aggregation function used to aggregate multiple tasks in a group into one task.
	//
	// If unset or nil, the group aggregation feature will be disabled on the server.
	GroupAggregator GroupAggregator

	// StateChanged called when a task state changed
	//
	TaskStateProber *TaskStateProber

	// JanitorInterval specifies the average interval of janitor checks for expired completed tasks.
	//
	// If unset or zero, default interval of 8 seconds is used.
	JanitorInterval time.Duration

	// JanitorBatchSize specifies the number of expired completed tasks to be deleted in one run.
	//
	// If unset or zero, default batch size of 100 is used.
	// Make sure to not put a big number as the batch size to prevent a long-running script.
	JanitorBatchSize int

	idKey        string
	statusKey    string
	operationKey string
	flowIDKey    string
}

// TaskStateProber tell there's a state changed happening
type TaskStateProber struct {
	Probers map[string]string // map[state-string]data-name
	Handler func(map[string]interface{})
}

func (p TaskStateProber) Changed(out map[string]interface{}) {
	if p.Handler != nil {
		p.Handler(out)
	}
}

func (p TaskStateProber) Result(state base.TaskState, raw *base.TaskInfo) (key string, data interface{}) {
	defer func() {
		if len(key) == 0 {
			key = "task"
		}
		if data == nil {
			data = *newTaskInfo(raw.Message, raw.State, raw.NextProcessAt, raw.Result)
		}
	}()

	probers := p.Probers
	if len(probers) == 0 {
		probers = map[string]string{"*": "task"}
	}
	key, ok := probers["*"]
	if !ok {
		key, ok = probers[state.String()]
	}
	if !ok {
		return
	}

	switch key {
	case "next":
		data = raw.NextProcessAt
	case "result":
		if len(raw.Result) > 0 {
			data = raw.Result
		}
	}
	return
}

// GroupAggregator aggregates a group of tasks into one before the tasks are passed to the Handler.
type GroupAggregator interface {
	// Aggregate aggregates the given tasks in a group with the given group name,
	// and returns a new task which is the aggregation of those tasks.
	//
	// Use NewTask(typename, payload, opts...) to set any options for the aggregated task.
	// The Queue option, if provided, will be ignored and the aggregated task will always be enqueued
	// to the same queue the group belonged.
	Aggregate(group string, tasks []*Task) *Task
}

// The GroupAggregatorFunc type is an adapter to allow the use of  ordinary functions as a GroupAggregator.
// If f is a function with the appropriate signature, GroupAggregatorFunc(f) is a GroupAggregator that calls f.
type GroupAggregatorFunc func(group string, tasks []*Task) *Task

// Aggregate calls fn(group, tasks)
func (fn GroupAggregatorFunc) Aggregate(group string, tasks []*Task) *Task {
	return fn(group, tasks)
}

// An ErrorHandler handles an error occurred during task processing.
type ErrorHandler interface {
	HandleError(ctx context.Context, task *Task, err error)
}

// The ErrorHandlerFunc type is an adapter to allow the use of  ordinary functions as a ErrorHandler.
// If f is a function with the appropriate signature, ErrorHandlerFunc(f) is a ErrorHandler that calls f.
type ErrorHandlerFunc func(ctx context.Context, task *Task, err error)

// HandleError calls fn(ctx, task, err)
func (fn ErrorHandlerFunc) HandleError(ctx context.Context, task *Task, err error) {
	fn(ctx, task, err)
}

// An CompleteHandler handles an error occurred during task processing.
type CompleteHandler interface {
	HandleComplete(ctx context.Context, task *Task)
}

// The CompleteHandlerFunc type is an adapter to allow the use of  ordinary functions as a CompleteHandler.
// If f is a function with the appropriate signature, CompleteHandlerFunc(f) is a CompleteHandler that calls f.
type CompleteHandlerFunc func(ctx context.Context, task *Task)

// HandleComplete calls fn(ctx, task, err)
func (fn CompleteHandlerFunc) HandleComplete(ctx context.Context, task *Task) {
	fn(ctx, task)
}

// An DoneHandler handles an error occurred during task processing.
type DoneHandler interface {
	HandleDone(ctx context.Context, task *Task)
}

// The DoneHandlerFunc type is an adapter to allow the use of  ordinary functions as a DoneHandler.
// If f is a function with the appropriate signature, DoneHandlerFunc(f) is a DoneHandler that calls f.
type DoneHandlerFunc func(ctx context.Context, task *Task)

// HandleDone calls fn(ctx, task, err)
func (fn DoneHandlerFunc) HandleDone(ctx context.Context, task *Task) {
	fn(ctx, task)
}

// RecoverPanicFunc is used to inject some actions which will be performed when workers catch panic.
type RecoverPanicFunc func(errMsg string)

// RetryDelayFunc calculates the retry delay duration for a failed task given
// the retry count, error, and the task.
//
// n is the number of times the task has been retried.
// e is the error returned by the task handler.
// t is the task in question.
type RetryDelayFunc func(n int, e error, t *Task) time.Duration

// Logger supports logging at various log levels.
type Logger interface {
	// Debug logs a message at Debug level.
	Debug(args ...any)

	// Info logs a message at Info level.
	Info(args ...any)

	// Warn logs a message at Warning level.
	Warn(args ...any)

	// Error logs a message at Error level.
	Error(args ...any)

	// Fatal logs a message at Fatal level
	// and process will exit with status set to 1.
	Fatal(args ...any)
}

// LogLevel represents logging level.
//
// It satisfies flag.Value interface.
type LogLevel int32

const (
	// Note: reserving value zero to differentiate unspecified case.
	level_unspecified LogLevel = iota

	// DebugLevel is the lowest level of logging.
	// Debug logs are intended for debugging and development purposes.
	DebugLevel

	// InfoLevel is used for general informational log messages.
	InfoLevel

	// WarnLevel is used for undesired but relatively expected events,
	// which may indicate a problem.
	WarnLevel

	// ErrorLevel is used for undesired and unexpected events that
	// the program can recover from.
	ErrorLevel

	// FatalLevel is used for undesired and unexpected events that
	// the program cannot recover from.
	FatalLevel
)

// String is part of the flag.Value interface.
func (l *LogLevel) String() string {
	switch *l {
	case DebugLevel:
		return "debug"
	case InfoLevel:
		return "info"
	case WarnLevel:
		return "warn"
	case ErrorLevel:
		return "error"
	case FatalLevel:
		return "fatal"
	}
	panic(fmt.Sprintf("asynq: unexpected log level: %v", *l))
}

// Set is part of the flag.Value interface.
func (l *LogLevel) Set(val string) error {
	switch strings.ToLower(val) {
	case "debug":
		*l = DebugLevel
	case "info":
		*l = InfoLevel
	case "warn", "warning":
		*l = WarnLevel
	case "error":
		*l = ErrorLevel
	case "fatal":
		*l = FatalLevel
	default:
		return fmt.Errorf("asynq: unsupported log level %q", val)
	}
	return nil
}

func toInternalLogLevel(l LogLevel) log.Level {
	switch l {
	case DebugLevel:
		return log.DebugLevel
	case InfoLevel:
		return log.InfoLevel
	case WarnLevel:
		return log.WarnLevel
	case ErrorLevel:
		return log.ErrorLevel
	case FatalLevel:
		return log.FatalLevel
	}
	panic(fmt.Sprintf("asynq: unexpected log level: %v", l))
}

// DefaultRetryDelayFunc is the default RetryDelayFunc used if one is not specified in Config.
// It uses exponential back-off strategy to calculate the retry delay.
func DefaultRetryDelayFunc(n int, e error, t *Task) time.Duration {
	r := rand.New(rand.NewSource(time.Now().UnixNano()))
	// Formula taken from https://github.com/mperham/sidekiq.
	s := int(math.Pow(float64(n), 4)) + 15 + (r.Intn(30) * (n + 1))
	return time.Duration(s) * time.Second
}

func defaultIsFailureFunc(err error) bool { return err != nil }

var defaultQueueConfig = map[string]int{
	base.DefaultQueueName: 1,
}

const (
	defaultTaskCheckInterval        = 100 * time.Millisecond
	defaultShutdownTimeout          = 8 * time.Second
	defaultHealthCheckInterval      = 15 * time.Second
	defaultDelayedTaskCheckInterval = 5 * time.Second
	defaultGroupGracePeriod         = 1 * time.Minute
	defaultJanitorInterval          = 8 * time.Second
	defaultJanitorBatchSize         = 100
)

func NewRDB(cfg Config, cs ...redis.UniversalClient) *rdb.RDB {
	if cfg.RDB != nil {
		return cfg.RDB
	}
<<<<<<< HEAD
	if cfg.RedisServer != "" {
		cfg.RedisClientOpt.Addr = cfg.RedisServer
	}
=======
	return rdb.NewRDB(NewRClient(cfg, cs...))
}

func NewRClient(cfg Config, cs ...redis.UniversalClient) redis.UniversalClient {
>>>>>>> 60793913
	if cfg.RedisClientOpt.Addr == "" {
		cfg.RedisClientOpt.Addr = "127.0.0.1:6379"
		slog.Info("Using default redis host:port")
	}
	if len(cs) > 0 {
		return cs[0]
	}
	c, ok := cfg.RedisClientOpt.MakeRedisClient().(redis.UniversalClient)
	if !ok {
		panic(fmt.Sprintf("asynq: unsupported RedisConnOpt type %T", cfg.RedisClientOpt))
	}
	return c
}

func NewServer(cfg Config) *Server {
	c := NewRClient(cfg)
	server := NewServerFromRedisClient(c, cfg)
	server.sharedConnection = false
	return server
}

// NewServerFromRedisClient returns a new Server given a redis connection option
// and server configuration.
func NewServerFromRedisClient(c redis.UniversalClient, cfg Config) *Server {
	rd := NewRDB(cfg)

	baseCtxFn := cfg.BaseContext
	if baseCtxFn == nil {
		baseCtxFn = context.Background
	}
	n := cfg.Concurrency
	if n < 1 {
		n = runtime.NumCPU()
	}

	taskCheckInterval := cfg.TaskCheckInterval
	if taskCheckInterval <= 0 {
		taskCheckInterval = defaultTaskCheckInterval
	}
	delayFunc := cfg.RetryDelayFunc
	if delayFunc == nil {
		delayFunc = DefaultRetryDelayFunc
	}
	isFailureFunc := cfg.IsFailure
	if isFailureFunc == nil {
		isFailureFunc = defaultIsFailureFunc
	}
	queues := make(map[string]int)
	for qname, p := range cfg.Queues {
		if err := base.ValidateQueueName(qname); err != nil {
			continue // ignore invalid queue names
		}
		if p > 0 {
			queues[qname] = p
		}
	}
	if len(queues) == 0 {
		queues = defaultQueueConfig
	}
	var qnames []string
	for q := range queues {
		qnames = append(qnames, q)
	}
	shutdownTimeout := cfg.ShutdownTimeout
	if shutdownTimeout == 0 {
		shutdownTimeout = defaultShutdownTimeout
	}
	healthcheckInterval := cfg.HealthCheckInterval
	if healthcheckInterval == 0 {
		healthcheckInterval = defaultHealthCheckInterval
	}
	// TODO: Create a helper to check for zero value and fall back to default (e.g. getDurationOrDefault())
	groupGracePeriod := cfg.GroupGracePeriod
	if groupGracePeriod == 0 {
		groupGracePeriod = defaultGroupGracePeriod
	}
	if groupGracePeriod < time.Second {
		panic("GroupGracePeriod cannot be less than a second")
	}
	logger := log.NewLogger(cfg.Logger)
	loglevel := cfg.LogLevel
	if loglevel == level_unspecified {
		loglevel = InfoLevel
	}
	logger.SetLevel(toInternalLogLevel(loglevel))
	starting := make(chan *workerInfo)
	finished := make(chan *base.TaskMessage)
	syncCh := make(chan *syncRequest)
	srvState := &serverState{value: srvStateNew}
	cancels := base.NewCancelations()

	taskStateProber := cfg.TaskStateProber
	if taskStateProber != nil {
		rd.SetTaskProber(*taskStateProber)
	}

	serverID := ""
	if cfg.ServerID != "" {
		serverID = cfg.ServerID
	} else {
		serverID = xid.New().String()
	}
	janitorInterval := cfg.JanitorInterval
	if janitorInterval == 0 {
		janitorInterval = defaultJanitorInterval
	}

	janitorBatchSize := cfg.JanitorBatchSize
	if janitorBatchSize == 0 {
		janitorBatchSize = defaultJanitorBatchSize
	}
	syncer := newSyncer(syncerParams{
		logger:     logger,
		requestsCh: syncCh,
		interval:   5 * time.Second,
	})
	heartbeater := newHeartbeater(heartbeaterParams{
		logger:         logger,
		broker:         rd,
		interval:       5 * time.Second,
		concurrency:    n,
		queues:         queues,
		serverID:       serverID,
		strictPriority: cfg.StrictPriority,
		state:          srvState,
		starting:       starting,
		finished:       finished,
	})
	delayedTaskCheckInterval := cfg.DelayedTaskCheckInterval
	if delayedTaskCheckInterval == 0 {
		delayedTaskCheckInterval = defaultDelayedTaskCheckInterval
	}
	forwarder := newForwarder(forwarderParams{
		logger:   logger,
		broker:   rd,
		queues:   qnames,
		interval: delayedTaskCheckInterval,
	})
	subscriber := newSubscriber(subscriberParams{
		logger:       logger,
		broker:       rd,
		cancelations: cancels,
	})
	processor := newProcessor(processorParams{
		logger:            logger,
		broker:            rd,
		taskCheckInterval: taskCheckInterval,
		retryDelayFunc:    delayFunc,
		baseCtxFn:         baseCtxFn,
		recoverPanicFunc:  cfg.RecoverPanicFunc,
		isFailureFunc:     isFailureFunc,
		syncCh:            syncCh,
		cancelations:      cancels,
		concurrency:       n,
		queues:            queues,
		strictPriority:    cfg.StrictPriority,
		errHandler:        cfg.ErrorHandler,
		completeHandler:   cfg.CompleteHandler,
		doneHandler:       cfg.DoneHandler,
		shutdownTimeout:   shutdownTimeout,
		starting:          starting,
		finished:          finished,
		serverID:          serverID,
	})
	recoverer := newRecoverer(recovererParams{
		logger:         logger,
		broker:         rd,
		retryDelayFunc: delayFunc,
		isFailureFunc:  isFailureFunc,
		queues:         qnames,
		interval:       1 * time.Minute,
	})
	healthchecker := newHealthChecker(healthcheckerParams{
		logger:          logger,
		broker:          rd,
		interval:        healthcheckInterval,
		healthcheckFunc: cfg.HealthCheckFunc,
	})
	janitor := newJanitor(janitorParams{
		logger:    logger,
		broker:    rd,
		queues:    qnames,
		interval:  janitorInterval,
		batchSize: janitorBatchSize,
	})
	aggregator := newAggregator(aggregatorParams{
		logger:          logger,
		broker:          rd,
		queues:          qnames,
		gracePeriod:     groupGracePeriod,
		maxDelay:        cfg.GroupMaxDelay,
		maxSize:         cfg.GroupMaxSize,
		groupAggregator: cfg.GroupAggregator,
	})
	return &Server{
		ServerID:         serverID,
		strictPriority:   cfg.StrictPriority,
		queues:           queues,
		sharedConnection: true,
		concurrency:      n,
		logger:           logger,
		broker:           rd,
		state:            srvState,
		forwarder:        forwarder,
		processor:        processor,
		syncer:           syncer,
		heartbeater:      heartbeater,
		subscriber:       subscriber,
		recoverer:        recoverer,
		healthchecker:    healthchecker,
		janitor:          janitor,
		aggregator:       aggregator,
	}
}

// A Handler processes tasks.
//
// ProcessTask should return nil if the processing of a task
// is successful.
//
// If ProcessTask returns a non-nil error or panics, the task
// will be retried after delay if retry-count is remaining,
// otherwise the task will be archived.
//
// One exception to this rule is when ProcessTask returns a SkipRetry error.
// If the returned error is SkipRetry or an error wraps SkipRetry, retry is
// skipped and the task will be immediately archived instead.
type Handler interface {
	ProcessTask(context.Context, *Task) Result
	GetType() string
	GetKey() string
}

type Result struct {
	Ctx    context.Context
	Status string `json:"status"`
	Data   []byte `json:"data"`
	Error  error  `json:"error"`
}

func (r Result) Unmarshal(data any) error {
	return json.Unmarshal(r.Data, data)
}

func (r Result) String() string {
	return string(r.Data)
}

// The HandlerFunc type is an adapter to allow the use of
// ordinary functions as a Handler. If f is a function
// with the appropriate signature, HandlerFunc(f) is a
// Handler that calls f.
type HandlerFunc func(context.Context, *Task) Result

// ProcessTask calls fn(ctx, task)
func (fn HandlerFunc) ProcessTask(ctx context.Context, task *Task) Result {
	return fn(ctx, task)
}

// GetType c string
func (fn HandlerFunc) GetType() string {
	return "server"
}

// GetKey c string
func (fn HandlerFunc) GetKey() string {
	return ""
}

// ErrServerClosed indicates that the operation is now illegal because of the server has been shutdown.
var ErrServerClosed = errors.New("asynq: Server closed")

// Run starts the task processing and blocks until
// an os signal to exit the program is received. Once it receives
// a signal, it gracefully shuts down all active workers and other
// goroutines to process the tasks.
//
// Run returns any error encountered at server startup time.
// If the server has already been shutdown, ErrServerClosed is returned.
func (srv *Server) Run() error {
	if err := srv.Start(); err != nil {
		return err
	}
	srv.waitForSignals()
	srv.Shutdown()
	return nil
}

// Start starts the worker server. Once the server has started,
// it pulls tasks off queues and starts a worker goroutine for each task
// and then call Handler to process it.
// Tasks are processed concurrently by the workers up to the number of
// concurrency specified in Config.Concurrency.
//
// Start returns any error encountered at server startup time.
// If the server has already been shutdown, ErrServerClosed is returned.
func (srv *Server) Start() error {
	if srv.handler == nil {
		return fmt.Errorf("asynq: server cannot run with nil handler")
	}
	srv.processor.handler = srv.handler

	if err := srv.start(); err != nil {
		return err
	}
	srv.logger.Info("Starting processing")

	srv.heartbeater.start(&srv.wg)
	srv.healthchecker.start(&srv.wg)
	srv.subscriber.start(&srv.wg)
	srv.syncer.start(&srv.wg)
	srv.recoverer.start(&srv.wg)
	srv.forwarder.start(&srv.wg)
	srv.processor.start(&srv.wg)
	srv.janitor.start(&srv.wg)
	srv.aggregator.start(&srv.wg)
	return nil
}

// Checks server state and returns an error if pre-condition is not met.
// Otherwise it sets the server state to active.
func (srv *Server) start() error {
	srv.state.mu.Lock()
	defer srv.state.mu.Unlock()
	switch srv.state.value {
	case srvStateActive:
		return fmt.Errorf("asynq: the server is already running")
	case srvStateStopped:
		return fmt.Errorf("asynq: the server is in the stopped state. Waiting for shutdown.")
	case srvStateClosed:
		return ErrServerClosed
	}
	srv.state.value = srvStateActive
	return nil
}

// Shutdown gracefully shuts down the server.
// It gracefully closes all active workers. The server will wait for
// active workers to finish processing tasks for duration specified in Config.ShutdownTimeout.
// If worker didn't finish processing a task during the timeout, the task will be pushed back to Redis.
func (srv *Server) Shutdown() {
	srv.state.mu.Lock()
	if srv.state.value == srvStateNew || srv.state.value == srvStateClosed {
		srv.state.mu.Unlock()
		// server is not running, do nothing and return.
		return
	}
	srv.state.value = srvStateClosed
	srv.state.mu.Unlock()

	srv.logger.Info("Starting graceful shutdown")
	// Note: The order of shutdown is important.
	// Sender goroutines should be terminated before the receiver goroutines.
	// processor -> syncer (via syncCh)
	// processor -> heartbeater (via starting, finished channels)
	srv.forwarder.shutdown()
	srv.processor.shutdown()
	srv.recoverer.shutdown()
	srv.syncer.shutdown()
	srv.subscriber.shutdown()
	srv.janitor.shutdown()
	srv.aggregator.shutdown()
	srv.healthchecker.shutdown()
	srv.heartbeater.shutdown()
	srv.wg.Wait()
	if !srv.sharedConnection {
		srv.broker.Close()
	}
	srv.logger.Info("Exiting")
}

// Stop signals the server to stop pulling new tasks off queues.
// Stop can be used before shutting down the server to ensure that all
// currently active tasks are processed before server shutdown.
//
// Stop does not shutdown the server, make sure to call Shutdown before exit.
func (srv *Server) Stop() {
	srv.state.mu.Lock()
	if srv.state.value != srvStateActive {
		// Invalid call to Stop, server can only go from Active state to Stopped state.
		srv.state.mu.Unlock()
		return
	}
	srv.state.value = srvStateStopped
	srv.state.mu.Unlock()

	srv.logger.Info("Stopping processor")
	srv.processor.stop()
	srv.logger.Info("Processor stopped")
}

func (srv *Server) AddHandler(handler *ServeMux) {
	srv.handler = handler
}

func (srv *Server) AddQueueHandler(queue string, handler func(ctx context.Context, t *Task) Result) {
	srv.handler.HandleFunc(queue, handler)
}

func (srv *Server) RemoveQueueHandler(queue string) {
	srv.handler.Remove(queue)
}

func remove[T any](l []T, remove func(T) bool) []T {
	out := make([]T, 0)
	for _, element := range l {
		if !remove(element) {
			out = append(out, element)
		}
	}
	return out
}

func (srv *Server) AddQueues(queues map[string]int) {
	srv.mu.Lock()
	defer srv.mu.Unlock()
	srv.queues = queues
	for queue := range srv.queues {
		srv.forwarder.queues = append(srv.forwarder.queues, queue)
		srv.recoverer.queues = append(srv.recoverer.queues, queue)
	}

	srv.heartbeater.queues = srv.queues
	srv.processor.queueConfig = srv.queues
	ques, orderedQueues := prepareQueues(srv.processor.queueConfig, srv.strictPriority)
	srv.processor.queueConfig = ques
	srv.processor.orderedQueues = orderedQueues
}

func (srv *Server) AddQueue(queue string, prio ...int) {
	srv.mu.Lock()
	defer srv.mu.Unlock()
	priority := 0
	if len(prio) > 0 {
		priority = prio[0]
	}
	srv.queues[queue] = priority
	srv.heartbeater.queues = srv.queues
	srv.forwarder.queues = append(srv.forwarder.queues, queue)
	srv.processor.queueConfig[queue] = priority
	queues, orderedQueues := prepareQueues(srv.processor.queueConfig, srv.strictPriority)
	srv.processor.queueConfig = queues
	srv.processor.orderedQueues = orderedQueues
	srv.recoverer.queues = append(srv.recoverer.queues, queue)
}

func (srv *Server) RemoveQueue(queue string) {
	srv.mu.Lock()
	defer srv.mu.Unlock()
	var qName []string
	delete(srv.queues, queue)
	for queue := range srv.queues {
		qName = append(qName, queue)
	}
	srv.heartbeater.queues = srv.queues
	srv.forwarder.queues = qName
	srv.processor.queueConfig = srv.queues
	queues, orderedQueues := prepareQueues(srv.processor.queueConfig, srv.strictPriority)
	srv.processor.queueConfig = queues
	srv.processor.orderedQueues = orderedQueues
	srv.recoverer.queues = qName
}

func (srv *Server) HasQueue(queueName string) bool {
	for _, que := range srv.forwarder.queues {
		if que != queueName {
			return true
		}
	}
	return false
}

func (srv *Server) Tune(concurrency int) {
	srv.concurrency = concurrency
	srv.heartbeater.concurrency = concurrency
	srv.processor.sema = make(chan struct{}, concurrency)
}

func (srv *Server) IsRunning() bool {
	return srv.state.value == srvStateActive
}

func (srv *Server) IsStopped() bool {
	return srv.state.value == srvStateStopped
}

func (srv *Server) IsClosed() bool {
	return srv.state.value == srvStateClosed
}

// SetTaskStateProber StateChanged watch state updates, with more customized detail
func (srv *Server) SetTaskStateProber(prober base.TaskProber) {
	srv.broker.SetTaskProber(prober)
}<|MERGE_RESOLUTION|>--- conflicted
+++ resolved
@@ -9,7 +9,6 @@
 	"encoding/json"
 	"errors"
 	"fmt"
-	"log/slog"
 	"math"
 	"math/rand"
 	"runtime"
@@ -532,19 +531,12 @@
 	if cfg.RDB != nil {
 		return cfg.RDB
 	}
-<<<<<<< HEAD
-	if cfg.RedisServer != "" {
-		cfg.RedisClientOpt.Addr = cfg.RedisServer
-	}
-=======
 	return rdb.NewRDB(NewRClient(cfg, cs...))
 }
 
 func NewRClient(cfg Config, cs ...redis.UniversalClient) redis.UniversalClient {
->>>>>>> 60793913
 	if cfg.RedisClientOpt.Addr == "" {
-		cfg.RedisClientOpt.Addr = "127.0.0.1:6379"
-		slog.Info("Using default redis host:port")
+		cfg.RedisClientOpt = RedisClientOpt{Addr: "127.0.0.1:6379"}
 	}
 	if len(cs) > 0 {
 		return cs[0]
