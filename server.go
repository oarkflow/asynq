// Copyright 2020 Kentaro Hibino. All rights reserved.
// Use of this source code is governed by a MIT license
// that can be found in the LICENSE file.

package asynq

import (
	"context"
	"encoding/json"
	"errors"
	"fmt"
<<<<<<< HEAD
	"github.com/oarkflow/xid"
=======
>>>>>>> f01351a5
	"math"
	"math/rand"
	"runtime"
	"strings"
	"sync"
	"time"

	"github.com/oarkflow/xid"

	"github.com/oarkflow/asynq/internal/base"
	"github.com/oarkflow/asynq/internal/log"
	"github.com/oarkflow/asynq/internal/rdb"

	"github.com/redis/go-redis/v9"
)

// Server is responsible for task processing and task lifecycle management.
//
// Server pulls tasks off queues and processes them.
// If the processing of a task is unsuccessful, server will schedule it for a retry.
//
// A task will be retried until either the task gets processed successfully
// or until it reaches its max retry count.
//
// If a task exhausts its retries, it will be moved to the archive and
// will be kept in the archive set.
// Note that the archive size is finite and once it reaches its max size,
// the oldest tasks in the archive will be deleted.
type Server struct {
	ServerID    string
	queues      map[string]int
	handler     *ServeMux
	concurrency int
	logger      *log.Logger

	broker base.Broker

	state          *serverState
	strictPriority bool

	// wait group to wait for all goroutines to finish.
	wg            sync.WaitGroup
	forwarder     *forwarder
	processor     *processor
	syncer        *syncer
	heartbeater   *heartbeater
	subscriber    *subscriber
	recoverer     *recoverer
	healthchecker *healthchecker
	janitor       *janitor
	aggregator    *aggregator
}

type serverState struct {
	mu    sync.Mutex
	value serverStateValue
}

type serverStateValue int

const (
	// StateNew represents a new server. Server begins in
	// this state and then transition to StatusActive when
	// Start or Run is callled.
	srvStateNew serverStateValue = iota

	// StateActive indicates the server is up and active.
	srvStateActive

	// StateStopped indicates the server is up but no longer processing new tasks.
	srvStateStopped

	// StateClosed indicates the server has been shutdown.
	srvStateClosed
)

var serverStates = []string{
	"new",
	"active",
	"stopped",
	"closed",
}

func (s serverStateValue) String() string {
	if srvStateNew <= s && s <= srvStateClosed {
		return serverStates[s]
	}
	return "unknown status"
}

// Config specifies the server's background-task processing behavior.
type Config struct {
	RedisClientOpt RedisClientOpt `json:"redis_opt"`
	Mode           Mode           `json:"mode"`
	NoService      bool           `json:"no_service"`
	FlowID         string         `json:"flow_id"`
	FlowPrefix     string         `json:"flow_prefix"`
	UserID         any            `json:"user_id"`
	Concurrency    int            `json:"concurrency"`
	RedisServer    string         `json:"redis_server"`
	RDB            *rdb.RDB
	// Maximum number of concurrent processing of tasks.
	//
	// If set to a zero or negative value, NewServer will overwrite the value
	// to the number of CPUs usable by the current process.

	// BaseContext optionally specifies a function that returns the base context for Handler invocations on this server.
	//
	// If BaseContext is nil, the default is context.Background().
	// If this is defined, then it MUST return a non-nil context
	BaseContext func() context.Context

	// Function to calculate retry delay for a failed task.
	//
	// By default, it uses exponential backoff algorithm to calculate the delay.
	RetryDelayFunc RetryDelayFunc

	// Predicate function to determine whether the error returned from Handler is a failure.
	// If the function returns false, Server will not increment the retried counter for the task,
	// and Server won't record the queue stats (processed and failed stats) to avoid skewing the error
	// rate of the queue.
	//
	// By default, if the given error is non-nil the function returns true.
	IsFailure func(error) bool

	// List of queues to process with given priority value. Keys are the names of the
	// queues and values are associated priority value.
	//
	// If set to nil or not specified, the server will process only the "default" queue.
	//
	// Priority is treated as follows to avoid starving low priority queues.
	//
	// Example:
	//
	//     Queues: map[string]int{
	//         "critical": 6,
	//         "default":  3,
	//         "low":      1,
	//     }
	//
	// With the above Config and given that all queues are not empty, the tasks
	// in "critical", "default", "low" should be processed 60%, 30%, 10% of
	// the time respectively.
	//
	// If a queue has a zero or negative priority value, the queue will be ignored.
	Queues map[string]int

	// StrictPriority indicates whether the queue priority should be treated strictly.
	//
	// If set to true, tasks in the queue with the highest priority is processed first.
	// The tasks in lower priority queues are processed only when those queues with
	// higher priorities are empty.
	StrictPriority bool
	// RecoverPanicFunc will be inject some actions when workers panic.

	// Example:

	//     func pushPanicErrorToSentry(errMsg string) {
	//      // perform to push error message to Sentry.
	//     })
	RecoverPanicFunc RecoverPanicFunc

	// ErrorHandler handles errors returned by the task handler.
	//
	// HandleError is invoked only if the task handler returns a non-nil error.
	//
	// Example:
	//
	//     func reportError(ctx context, task *asynq.Task, err error) {
	//         retried, _ := asynq.GetRetryCount(ctx)
	//         maxRetry, _ := asynq.GetMaxRetry(ctx)
	//     	   if retried >= maxRetry {
	//             err = fmt.Errorf("retry exhausted for task %s: %w", task.Type, err)
	//     	   }
	//         errorReportingService.Notify(err)
	//     })
	//
	//     ErrorHandler: asynq.ErrorHandlerFunc(reportError)
	ErrorHandler ErrorHandler

	CompleteHandler CompleteHandler

	DoneHandler DoneHandler

	CronReportHandler Handler

	// Logger specifies the logger used by the server instance.
	//
	// If unset, default logger is used.
	Logger Logger

	// LogLevel specifies the minimum log level to enable.
	//
	// If unset, InfoLevel is used by default.
	LogLevel LogLevel

	// ShutdownTimeout specifies the duration to wait to let workers finish their tasks
	// before forcing them to abort when stopping the server.
	//
	// If unset or zero, default timeout of 8 seconds is used.
	ShutdownTimeout time.Duration

	// HealthCheckFunc is called periodically with any errors encountered during ping to the
	// connected redis server.
	HealthCheckFunc func(error)

	// HealthCheckInterval specifies the interval between healthchecks.
	//
	// If unset or zero, the interval is set to 15 seconds.
	HealthCheckInterval time.Duration

	// DelayedTaskCheckInterval specifies the interval between checks run on 'scheduled' and 'retry'
	// tasks, and forwarding them to 'pending' state if they are ready to be processed.
	//
	// If unset or zero, the interval is set to 5 seconds.
	DelayedTaskCheckInterval time.Duration

	ServerID string

	// GroupGracePeriod specifies the amount of time the server will wait for an incoming task before aggregating
	// the tasks in a group. If an incoming task is received within this period, the server will wait for another
	// period of the same length, up to GroupMaxDelay if specified.
	//
	// If unset or zero, the grace period is set to 1 minute.
	// Minimum duration for GroupGracePeriod is 1 second. If value specified is less than a second, the call to
	// NewServer will panic.
	GroupGracePeriod time.Duration

	// GroupMaxDelay specifies the maximum amount of time the server will wait for incoming tasks before aggregating
	// the tasks in a group.
	//
	// If unset or zero, no delay limit is used.
	GroupMaxDelay time.Duration

	// GroupMaxSize specifies the maximum number of tasks that can be aggregated into a single task within a group.
	// If GroupMaxSize is reached, the server will aggregate the tasks into one immediately.
	//
	// If unset or zero, no size limit is used.
	GroupMaxSize int

	// GroupAggregator specifies the aggregation function used to aggregate multiple tasks in a group into one task.
	//
	// If unset or nil, the group aggregation feature will be disabled on the server.
	GroupAggregator GroupAggregator
	idKey           string
	statusKey       string
	operationKey    string
	flowIDKey       string
}

// GroupAggregator aggregates a group of tasks into one before the tasks are passed to the Handler.
type GroupAggregator interface {
	// Aggregate aggregates the given tasks in a group with the given group name,
	// and returns a new task which is the aggregation of those tasks.
	//
	// Use NewTask(typename, payload, opts...) to set any options for the aggregated task.
	// The Queue option, if provided, will be ignored and the aggregated task will always be enqueued
	// to the same queue the group belonged.
	Aggregate(group string, tasks []*Task) *Task
}

// The GroupAggregatorFunc type is an adapter to allow the use of  ordinary functions as a GroupAggregator.
// If f is a function with the appropriate signature, GroupAggregatorFunc(f) is a GroupAggregator that calls f.
type GroupAggregatorFunc func(group string, tasks []*Task) *Task

// Aggregate calls fn(group, tasks)
func (fn GroupAggregatorFunc) Aggregate(group string, tasks []*Task) *Task {
	return fn(group, tasks)
}

// An ErrorHandler handles an error occurred during task processing.
type ErrorHandler interface {
	HandleError(ctx context.Context, task *Task, err error)
}

// The ErrorHandlerFunc type is an adapter to allow the use of  ordinary functions as a ErrorHandler.
// If f is a function with the appropriate signature, ErrorHandlerFunc(f) is a ErrorHandler that calls f.
type ErrorHandlerFunc func(ctx context.Context, task *Task, err error)

// HandleError calls fn(ctx, task, err)
func (fn ErrorHandlerFunc) HandleError(ctx context.Context, task *Task, err error) {
	fn(ctx, task, err)
}

// An CompleteHandler handles an error occurred during task processing.
type CompleteHandler interface {
	HandleComplete(ctx context.Context, task *Task)
}

// The CompleteHandlerFunc type is an adapter to allow the use of  ordinary functions as a CompleteHandler.
// If f is a function with the appropriate signature, CompleteHandlerFunc(f) is a CompleteHandler that calls f.
type CompleteHandlerFunc func(ctx context.Context, task *Task)

// HandleComplete calls fn(ctx, task, err)
func (fn CompleteHandlerFunc) HandleComplete(ctx context.Context, task *Task) {
	fn(ctx, task)
}

// An DoneHandler handles an error occurred during task processing.
type DoneHandler interface {
	HandleDone(ctx context.Context, task *Task)
}

// The DoneHandlerFunc type is an adapter to allow the use of  ordinary functions as a DoneHandler.
// If f is a function with the appropriate signature, DoneHandlerFunc(f) is a DoneHandler that calls f.
type DoneHandlerFunc func(ctx context.Context, task *Task)

// HandleDone calls fn(ctx, task, err)
func (fn DoneHandlerFunc) HandleDone(ctx context.Context, task *Task) {
	fn(ctx, task)
}

// RecoverPanicFunc is used to inject some actions which will be performed when workers catch panic.
type RecoverPanicFunc func(errMsg string)

// RetryDelayFunc calculates the retry delay duration for a failed task given
// the retry count, error, and the task.
//
// n is the number of times the task has been retried.
// e is the error returned by the task handler.
// t is the task in question.
type RetryDelayFunc func(n int, e error, t *Task) time.Duration

// Logger supports logging at various log levels.
type Logger interface {
	// Debug logs a message at Debug level.
	Debug(args ...any)

	// Info logs a message at Info level.
	Info(args ...any)

	// Warn logs a message at Warning level.
	Warn(args ...any)

	// Error logs a message at Error level.
	Error(args ...any)

	// Fatal logs a message at Fatal level
	// and process will exit with status set to 1.
	Fatal(args ...any)
}

// LogLevel represents logging level.
//
// It satisfies flag.Value interface.
type LogLevel int32

const (
	// Note: reserving value zero to differentiate unspecified case.
	level_unspecified LogLevel = iota

	// DebugLevel is the lowest level of logging.
	// Debug logs are intended for debugging and development purposes.
	DebugLevel

	// InfoLevel is used for general informational log messages.
	InfoLevel

	// WarnLevel is used for undesired but relatively expected events,
	// which may indicate a problem.
	WarnLevel

	// ErrorLevel is used for undesired and unexpected events that
	// the program can recover from.
	ErrorLevel

	// FatalLevel is used for undesired and unexpected events that
	// the program cannot recover from.
	FatalLevel
)

// String is part of the flag.Value interface.
func (l *LogLevel) String() string {
	switch *l {
	case DebugLevel:
		return "debug"
	case InfoLevel:
		return "info"
	case WarnLevel:
		return "warn"
	case ErrorLevel:
		return "error"
	case FatalLevel:
		return "fatal"
	}
	panic(fmt.Sprintf("asynq: unexpected log level: %v", *l))
}

// Set is part of the flag.Value interface.
func (l *LogLevel) Set(val string) error {
	switch strings.ToLower(val) {
	case "debug":
		*l = DebugLevel
	case "info":
		*l = InfoLevel
	case "warn", "warning":
		*l = WarnLevel
	case "error":
		*l = ErrorLevel
	case "fatal":
		*l = FatalLevel
	default:
		return fmt.Errorf("asynq: unsupported log level %q", val)
	}
	return nil
}

func toInternalLogLevel(l LogLevel) log.Level {
	switch l {
	case DebugLevel:
		return log.DebugLevel
	case InfoLevel:
		return log.InfoLevel
	case WarnLevel:
		return log.WarnLevel
	case ErrorLevel:
		return log.ErrorLevel
	case FatalLevel:
		return log.FatalLevel
	}
	panic(fmt.Sprintf("asynq: unexpected log level: %v", l))
}

// DefaultRetryDelayFunc is the default RetryDelayFunc used if one is not specified in Config.
// It uses exponential back-off strategy to calculate the retry delay.
func DefaultRetryDelayFunc(n int, e error, t *Task) time.Duration {
	r := rand.New(rand.NewSource(time.Now().UnixNano()))
	// Formula taken from https://github.com/mperham/sidekiq.
	s := int(math.Pow(float64(n), 4)) + 15 + (r.Intn(30) * (n + 1))
	return time.Duration(s) * time.Second
}

func defaultIsFailureFunc(err error) bool { return err != nil }

var defaultQueueConfig = map[string]int{
	base.DefaultQueueName: 1,
}

const (
	defaultShutdownTimeout = 8 * time.Second

	defaultHealthCheckInterval = 15 * time.Second

	defaultDelayedTaskCheckInterval = 5 * time.Second

	defaultGroupGracePeriod = 1 * time.Minute
)

func NewRDB(cfg Config) *rdb.RDB {
	if cfg.RDB != nil {
		return cfg.RDB
	}
	if cfg.RedisClientOpt.Addr == "" {
		cfg.RedisClientOpt = RedisClientOpt{Addr: "127.0.0.1:6379"}
	}

	c, ok := cfg.RedisClientOpt.MakeRedisClient().(redis.UniversalClient)
	if !ok {
		panic(fmt.Sprintf("asynq: unsupported RedisConnOpt type %T", cfg.RedisClientOpt))
	}
	return rdb.NewRDB(c)
}

// NewServer returns a new Server given a redis connection option
// and server configuration.
func NewServer(cfg Config) *Server {
	rd := NewRDB(cfg)

	baseCtxFn := cfg.BaseContext
	if baseCtxFn == nil {
		baseCtxFn = context.Background
	}
	n := cfg.Concurrency
	if n < 1 {
		n = runtime.NumCPU()
	}
	delayFunc := cfg.RetryDelayFunc
	if delayFunc == nil {
		delayFunc = DefaultRetryDelayFunc
	}
	isFailureFunc := cfg.IsFailure
	if isFailureFunc == nil {
		isFailureFunc = defaultIsFailureFunc
	}
	queues := make(map[string]int)
	for qname, p := range cfg.Queues {
		if err := base.ValidateQueueName(qname); err != nil {
			continue // ignore invalid queue names
		}
		if p > 0 {
			queues[qname] = p
		}
	}
	if len(queues) == 0 {
		queues = defaultQueueConfig
	}
	var qnames []string
	for q := range queues {
		qnames = append(qnames, q)
	}
	shutdownTimeout := cfg.ShutdownTimeout
	if shutdownTimeout == 0 {
		shutdownTimeout = defaultShutdownTimeout
	}
	healthcheckInterval := cfg.HealthCheckInterval
	if healthcheckInterval == 0 {
		healthcheckInterval = defaultHealthCheckInterval
	}
	// TODO: Create a helper to check for zero value and fall back to default (e.g. getDurationOrDefault())
	groupGracePeriod := cfg.GroupGracePeriod
	if groupGracePeriod == 0 {
		groupGracePeriod = defaultGroupGracePeriod
	}
	if groupGracePeriod < time.Second {
		panic("GroupGracePeriod cannot be less than a second")
	}
	logger := log.NewLogger(cfg.Logger)
	loglevel := cfg.LogLevel
	if loglevel == level_unspecified {
		loglevel = InfoLevel
	}
	logger.SetLevel(toInternalLogLevel(loglevel))
	starting := make(chan *workerInfo)
	finished := make(chan *base.TaskMessage)
	syncCh := make(chan *syncRequest)
	srvState := &serverState{value: srvStateNew}
	cancels := base.NewCancelations()
	serverID := ""
	if cfg.ServerID != "" {
		serverID = cfg.ServerID
	} else {
		serverID = xid.New().String()
	}

	syncer := newSyncer(syncerParams{
		logger:     logger,
		requestsCh: syncCh,
		interval:   5 * time.Second,
	})
	heartbeater := newHeartbeater(heartbeaterParams{
		logger:         logger,
		broker:         rd,
		interval:       5 * time.Second,
		concurrency:    n,
		queues:         queues,
		serverID:       serverID,
		strictPriority: cfg.StrictPriority,
		state:          srvState,
		starting:       starting,
		finished:       finished,
	})
	delayedTaskCheckInterval := cfg.DelayedTaskCheckInterval
	if delayedTaskCheckInterval == 0 {
		delayedTaskCheckInterval = defaultDelayedTaskCheckInterval
	}
	forwarder := newForwarder(forwarderParams{
		logger:   logger,
		broker:   rd,
		queues:   qnames,
		interval: delayedTaskCheckInterval,
	})
	subscriber := newSubscriber(subscriberParams{
		logger:       logger,
		broker:       rd,
		cancelations: cancels,
	})
	processor := newProcessor(processorParams{
		logger:           logger,
		broker:           rd,
		retryDelayFunc:   delayFunc,
		baseCtxFn:        baseCtxFn,
		recoverPanicFunc: cfg.RecoverPanicFunc,
		isFailureFunc:    isFailureFunc,
		syncCh:           syncCh,
		cancelations:     cancels,
		concurrency:      n,
		queues:           queues,
		strictPriority:   cfg.StrictPriority,
		errHandler:       cfg.ErrorHandler,
		completeHandler:  cfg.CompleteHandler,
		doneHandler:      cfg.DoneHandler,
		shutdownTimeout:  shutdownTimeout,
		starting:         starting,
		finished:         finished,
	})
	recoverer := newRecoverer(recovererParams{
		logger:         logger,
		broker:         rd,
		retryDelayFunc: delayFunc,
		isFailureFunc:  isFailureFunc,
		queues:         qnames,
		interval:       1 * time.Minute,
	})
	healthchecker := newHealthChecker(healthcheckerParams{
		logger:          logger,
		broker:          rd,
		interval:        healthcheckInterval,
		healthcheckFunc: cfg.HealthCheckFunc,
	})
	janitor := newJanitor(janitorParams{
		logger:   logger,
		broker:   rd,
		queues:   qnames,
		interval: 8 * time.Second,
	})
	aggregator := newAggregator(aggregatorParams{
		logger:          logger,
		broker:          rd,
		queues:          qnames,
		gracePeriod:     groupGracePeriod,
		maxDelay:        cfg.GroupMaxDelay,
		maxSize:         cfg.GroupMaxSize,
		groupAggregator: cfg.GroupAggregator,
	})
	return &Server{
		ServerID:       serverID,
		strictPriority: cfg.StrictPriority,
		queues:         queues,
		concurrency:    n,
		logger:         logger,
		broker:         rd,
		state:          srvState,
		forwarder:      forwarder,
		processor:      processor,
		syncer:         syncer,
		heartbeater:    heartbeater,
		subscriber:     subscriber,
		recoverer:      recoverer,
		healthchecker:  healthchecker,
		janitor:        janitor,
		aggregator:     aggregator,
	}
}

// A Handler processes tasks.
//
// ProcessTask should return nil if the processing of a task
// is successful.
//
// If ProcessTask returns a non-nil error or panics, the task
// will be retried after delay if retry-count is remaining,
// otherwise the task will be archived.
//
// One exception to this rule is when ProcessTask returns a SkipRetry error.
// If the returned error is SkipRetry or an error wraps SkipRetry, retry is
// skipped and the task will be immediately archived instead.
type Handler interface {
	ProcessTask(context.Context, *Task) Result
	GetType() string
	GetKey() string
}

type Result struct {
	Status string `json:"status"`
	Data   []byte `json:"data"`
	Error  error  `json:"error"`
}

func (r Result) Unmarshal(data any) error {
	return json.Unmarshal(r.Data, data)
}

func (r Result) String() string {
	return string(r.Data)
}

// The HandlerFunc type is an adapter to allow the use of
// ordinary functions as a Handler. If f is a function
// with the appropriate signature, HandlerFunc(f) is a
// Handler that calls f.
type HandlerFunc func(context.Context, *Task) Result

// ProcessTask calls fn(ctx, task)
func (fn HandlerFunc) ProcessTask(ctx context.Context, task *Task) Result {
	return fn(ctx, task)
}

// GetType c string
func (fn HandlerFunc) GetType() string {
	return "server"
}

// GetKey c string
func (fn HandlerFunc) GetKey() string {
	return ""
}

// ErrServerClosed indicates that the operation is now illegal because of the server has been shutdown.
var ErrServerClosed = errors.New("asynq: Server closed")

// Run starts the task processing and blocks until
// an os signal to exit the program is received. Once it receives
// a signal, it gracefully shuts down all active workers and other
// goroutines to process the tasks.
//
// Run returns any error encountered at server startup time.
// If the server has already been shutdown, ErrServerClosed is returned.
func (srv *Server) Run() error {
	if err := srv.Start(); err != nil {
		return err
	}
	srv.waitForSignals()
	srv.Shutdown()
	return nil
}

// Start starts the worker server. Once the server has started,
// it pulls tasks off queues and starts a worker goroutine for each task
// and then call Handler to process it.
// Tasks are processed concurrently by the workers up to the number of
// concurrency specified in Config.Concurrency.
//
// Start returns any error encountered at server startup time.
// If the server has already been shutdown, ErrServerClosed is returned.
func (srv *Server) Start() error {
	if srv.handler == nil {
		return fmt.Errorf("asynq: server cannot run with nil handler")
	}
	srv.processor.handler = srv.handler

	if err := srv.start(); err != nil {
		return err
	}
	srv.logger.Info("Starting processing")

	srv.heartbeater.start(&srv.wg)
	srv.healthchecker.start(&srv.wg)
	srv.subscriber.start(&srv.wg)
	srv.syncer.start(&srv.wg)
	srv.recoverer.start(&srv.wg)
	srv.forwarder.start(&srv.wg)
	srv.processor.start(&srv.wg)
	srv.janitor.start(&srv.wg)
	srv.aggregator.start(&srv.wg)
	return nil
}

// Checks server state and returns an error if pre-condition is not met.
// Otherwise it sets the server state to active.
func (srv *Server) start() error {
	srv.state.mu.Lock()
	defer srv.state.mu.Unlock()
	switch srv.state.value {
	case srvStateActive:
		return fmt.Errorf("asynq: the server is already running")
	case srvStateStopped:
		return fmt.Errorf("asynq: the server is in the stopped state. Waiting for shutdown.")
	case srvStateClosed:
		return ErrServerClosed
	}
	srv.state.value = srvStateActive
	return nil
}

// Shutdown gracefully shuts down the server.
// It gracefully closes all active workers. The server will wait for
// active workers to finish processing tasks for duration specified in Config.ShutdownTimeout.
// If worker didn't finish processing a task during the timeout, the task will be pushed back to Redis.
func (srv *Server) Shutdown() {
	srv.state.mu.Lock()
	if srv.state.value == srvStateNew || srv.state.value == srvStateClosed {
		srv.state.mu.Unlock()
		// server is not running, do nothing and return.
		return
	}
	srv.state.value = srvStateClosed
	srv.state.mu.Unlock()

	srv.logger.Info("Starting graceful shutdown")
	// Note: The order of shutdown is important.
	// Sender goroutines should be terminated before the receiver goroutines.
	// processor -> syncer (via syncCh)
	// processor -> heartbeater (via starting, finished channels)
	srv.forwarder.shutdown()
	srv.processor.shutdown()
	srv.recoverer.shutdown()
	srv.syncer.shutdown()
	srv.subscriber.shutdown()
	srv.janitor.shutdown()
	srv.aggregator.shutdown()
	srv.healthchecker.shutdown()
	srv.heartbeater.shutdown()
	srv.wg.Wait()

	srv.broker.Close()
	srv.logger.Info("Exiting")
}

// Stop signals the server to stop pulling new tasks off queues.
// Stop can be used before shutting down the server to ensure that all
// currently active tasks are processed before server shutdown.
//
// Stop does not shutdown the server, make sure to call Shutdown before exit.
func (srv *Server) Stop() {
	srv.state.mu.Lock()
	if srv.state.value != srvStateActive {
		// Invalid call to Stop, server can only go from Active state to Stopped state.
		srv.state.mu.Unlock()
		return
	}
	srv.state.value = srvStateStopped
	srv.state.mu.Unlock()

	srv.logger.Info("Stopping processor")
	srv.processor.stop()
	srv.logger.Info("Processor stopped")
}

func (srv *Server) AddHandler(handler *ServeMux) {
	srv.handler = handler
}

func (srv *Server) AddQueueHandler(queue string, handler func(ctx context.Context, t *Task) Result) {
	srv.handler.HandleFunc(queue, handler)
}

func (srv *Server) AddQueues(queues map[string]int) {
	srv.queues = queues
	for queue := range srv.queues {
		srv.forwarder.queues = append(srv.forwarder.queues, queue)
		srv.recoverer.queues = append(srv.recoverer.queues, queue)
	}

	srv.heartbeater.queues = srv.queues
	srv.processor.queueConfig = srv.queues
	ques, orderedQueues := prepareQueues(srv.processor.queueConfig, srv.strictPriority)
	srv.processor.queueConfig = ques
	srv.processor.orderedQueues = orderedQueues
}

func (srv *Server) AddQueue(queue string, prio ...int) {
	priority := 0
	if len(prio) > 0 {
		priority = prio[0]
	}
	srv.queues[queue] = priority
	srv.heartbeater.queues = srv.queues
	srv.forwarder.queues = append(srv.forwarder.queues, queue)
	srv.processor.queueConfig[queue] = priority
	queues, orderedQueues := prepareQueues(srv.processor.queueConfig, srv.strictPriority)
	srv.processor.queueConfig = queues
	srv.processor.orderedQueues = orderedQueues
	srv.recoverer.queues = append(srv.recoverer.queues, queue)
}

func (srv *Server) RemoveQueue(queue string) {
	var qName []string
	delete(srv.queues, queue)
	for queue := range srv.queues {
		qName = append(qName, queue)
	}
	srv.heartbeater.queues = srv.queues
	srv.forwarder.queues = qName
	srv.processor.queueConfig = srv.queues
	queues, orderedQueues := prepareQueues(srv.processor.queueConfig, srv.strictPriority)
	srv.processor.queueConfig = queues
	srv.processor.orderedQueues = orderedQueues
	srv.recoverer.queues = qName
}

func (srv *Server) HasQueue(queueName string) bool {
	for _, que := range srv.forwarder.queues {
		if que != queueName {
			return true
		}
	}
	return false
}

func (srv *Server) Tune(concurrency int) {
	srv.concurrency = concurrency
	srv.heartbeater.concurrency = concurrency
	srv.processor.sema = make(chan struct{}, concurrency)
}

func (srv *Server) IsRunning() bool {
	return srv.state.value == srvStateActive
}

func (srv *Server) IsStopped() bool {
	return srv.state.value == srvStateStopped
}

func (srv *Server) IsClosed() bool {
	return srv.state.value == srvStateClosed
}<|MERGE_RESOLUTION|>--- conflicted
+++ resolved
@@ -9,10 +9,6 @@
 	"encoding/json"
 	"errors"
 	"fmt"
-<<<<<<< HEAD
-	"github.com/oarkflow/xid"
-=======
->>>>>>> f01351a5
 	"math"
 	"math/rand"
 	"runtime"
