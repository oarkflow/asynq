package main

import (
	"context"
	"encoding/json"
	"fmt"
	"log"
	"time"

	"github.com/oarkflow/asynq"
)

const redisAddrWorker = "127.0.0.1:6379"

func main() {
<<<<<<< HEAD
	// sendA(asynq.Async)
	schedule()
=======
	// send(asynq.Sync)
	// sendA(asynq.Async)
	// schedule()
	go consumer1()
	go consumer2()
	sendTask()
	time.Sleep(10 * time.Second)
}

func handler(ctx context.Context, task *asynq.Task) asynq.Result {
	fmt.Println(task.Type(), string(task.Payload()))
	return asynq.Result{}
}

func handler2(ctx context.Context, task *asynq.Task) asynq.Result {
	fmt.Println("Handler 2", task.Type(), string(task.Payload()))
	return asynq.Result{}
}

func sendTask() {
	client := asynq.NewClient(asynq.RedisClientOpt{Addr: redisAddrWorker})
	task := asynq.NewTask("queue", []byte("Hello World"))
	_, err := client.Enqueue(task, asynq.Queue("queue"))
	if err != nil {
		panic(err)
	}
	task = asynq.NewTask("queue2", []byte("Hello World"))
	_, err = client.Enqueue(task, asynq.Queue("queue2"))
	if err != nil {
		panic(err)
	}
	time.Sleep(10 * time.Minute)

}

func consumer1() {
	rdb := asynq.NewRDB(asynq.Config{RedisServer: redisAddrWorker})
	srv1 := asynq.NewServer(asynq.Config{RDB: rdb})
	mux1 := asynq.NewServeMux()
	srv1.AddHandler(mux1)
	srv1.AddQueue("queue", 1)
	srv1.AddQueueHandler("queue", handler)
	if err := srv1.Start(); err != nil {
		panic(err)
	}

}

func consumer2() {
	rdb := asynq.NewRDB(asynq.Config{RedisServer: redisAddrWorker})

	srv1 := asynq.NewServer(asynq.Config{RDB: rdb})
	mux1 := asynq.NewServeMux()
	srv1.AddHandler(mux1)
	srv1.AddQueue("queue2", 1)
	srv1.AddQueueHandler("queue2", handler2)
	if err := srv1.Start(); err != nil {
		panic(err)
	}

>>>>>>> f149fce9
}

var d = map[string]interface{}{
	"data_branch": map[string]string{
		"cpt":   "send:sms",
		"names": "notification",
	},
	"names": []string{"John", "Jane", "abc"},
	"cpt": []map[string]any{
		{
			"code":              "001",
			"encounter_uid":     "1",
			"billing_provider":  "Test provider",
			"resident_provider": "Test Resident Provider",
		},
		{
			"code":              "OBS01",
			"encounter_uid":     "1",
			"billing_provider":  "Test provider",
			"resident_provider": "Test Resident Provider",
		},
		{
			"code":              "SU002",
			"billing_provider":  "Test provider",
			"resident_provider": "Test Resident Provider",
		},
	},
}

func serve() {
	rdb := asynq.NewRDB(asynq.Config{RedisServer: "127.0.0.1:6379"})
	cfg := asynq.Config{RDB: rdb}
	srv := asynq.NewServer(cfg)
	mux := asynq.NewServeMux()
	srv.AddHandler(mux)
	srv.AddQueue("example", 1)
	srv.AddQueueHandler("example", handler)
	if err := srv.Start(); err != nil {
		log.Fatal(err)
	}
}

func handler(ctx context.Context, t *asynq.Task) asynq.Result {
	fmt.Println("Payload", time.Now(), string(t.Payload()))
	return asynq.Result{}
}

func schedule() {
	go serve()
	scheduler := asynq.NewScheduler(asynq.RedisClientOpt{Addr: "127.0.0.1:6379"}, nil)
	task := asynq.NewTask("example", nil)
	// You can use "@every <duration>" to specify the interval.
	entryID, err := scheduler.Register("@every 5s", task, asynq.Queue("example"))
	if err != nil {
		log.Fatal(err)
	}
	log.Printf("registered an entry: %q\n", entryID)
	go func() {
		time.Sleep(10 * time.Second)
		scheduler.Unregister(entryID)
	}()
	if err := scheduler.Run(); err != nil {
		log.Fatal(err)
	}
}

func sendA(mode asynq.Mode) {
	f := asynq.NewFlow(asynq.Config{Mode: mode, RedisServer: redisAddrWorker})
	f.FirstNode = "get:input"
	f.AddHandler("email:deliver", &EmailDelivery{Operation{Type: "process"}}).
		AddHandler("prepare:email", &PrepareEmail{Operation{Type: "process"}}).
		AddHandler("get:input", &GetData{Operation{Type: "input"}}).
		AddHandler("loop", &Loop{Operation{Type: "loop"}}).
		AddHandler("condition", &Condition{Operation{Type: "condition"}}).
		AddHandler("store:data", &StoreData{Operation{Type: "process"}}).
		AddHandler("send:sms", &SendSms{Operation{Type: "process"}}).
		AddHandler("notification", &InAppNotification{Operation{Type: "process"}}).
		AddHandler("data-branch", &DataBranchHandler{Operation{Type: "condition"}}).
		AddBranch("data-branch", map[string]string{}).
		AddBranch("condition", map[string]string{
			"pass": "email:deliver",
			"fail": "store:data",
		}).
		AddEdge("get:input", "loop").
		AddLoop("loop", "prepare:email").
		AddEdge("prepare:email", "condition").
		AddEdge("store:data", "send:sms").
		AddEdge("store:data", "notification")
	data := []map[string]any{
		{
			"phone": "+123456789",
			"email": "abc.xyz@gmail.com",
		},
		{
			"phone": "+98765412",
			"email": "xyz.abc@gmail.com",
		},
	}
	bt, _ := json.Marshal(data)
	f.Send(context.Background(), bt)
	if f.Mode == asynq.Async {
		f.SetupServer()
		go func() {
			if err := f.Run(); err != nil {
				log.Fatalf("could not run server: %v", err)
			}
		}()
		time.Sleep(10 * time.Second)
		f.Shutdown()
	}
}<|MERGE_RESOLUTION|>--- conflicted
+++ resolved
@@ -13,10 +13,6 @@
 const redisAddrWorker = "127.0.0.1:6379"
 
 func main() {
-<<<<<<< HEAD
-	// sendA(asynq.Async)
-	schedule()
-=======
 	// send(asynq.Sync)
 	// sendA(asynq.Async)
 	// schedule()
@@ -77,7 +73,6 @@
 		panic(err)
 	}
 
->>>>>>> f149fce9
 }
 
 var d = map[string]interface{}{
@@ -107,41 +102,18 @@
 	},
 }
 
-func serve() {
-	rdb := asynq.NewRDB(asynq.Config{RedisServer: "127.0.0.1:6379"})
-	cfg := asynq.Config{RDB: rdb}
-	srv := asynq.NewServer(cfg)
-	mux := asynq.NewServeMux()
-	srv.AddHandler(mux)
-	srv.AddQueue("example", 1)
-	srv.AddQueueHandler("example", handler)
-	if err := srv.Start(); err != nil {
-		log.Fatal(err)
-	}
-}
-
-func handler(ctx context.Context, t *asynq.Task) asynq.Result {
-	fmt.Println("Payload", time.Now(), string(t.Payload()))
-	return asynq.Result{}
-}
-
-func schedule() {
-	go serve()
-	scheduler := asynq.NewScheduler(asynq.RedisClientOpt{Addr: "127.0.0.1:6379"}, nil)
-	task := asynq.NewTask("example", nil)
-	// You can use "@every <duration>" to specify the interval.
-	entryID, err := scheduler.Register("@every 5s", task, asynq.Queue("example"))
-	if err != nil {
-		log.Fatal(err)
-	}
-	log.Printf("registered an entry: %q\n", entryID)
-	go func() {
-		time.Sleep(10 * time.Second)
-		scheduler.Unregister(entryID)
-	}()
-	if err := scheduler.Run(); err != nil {
-		log.Fatal(err)
-	}
+func send(mode asynq.Mode) {
+	f := asynq.NewFlow(asynq.Config{Mode: mode, RedisServer: redisAddrWorker})
+	f.FirstNode = "get:input"
+	f.
+		AddHandler("get:input", &GetData{Operation{Type: "input"}}).
+		AddHandler("send:sms", &SendSms{Operation{Type: "process"}}).
+		AddHandler("notification", &InAppNotification{Operation{Type: "process"}}).
+		AddHandler("data-branch", &DataBranchHandler{Operation{Type: "condition"}}).
+		AddEdge("get:input", "data-branch")
+	bt, _ := json.Marshal(d)
+	data := f.Send(context.Background(), bt)
+	fmt.Println(string(data.Data), data.Error)
 }
 
 func sendA(mode asynq.Mode) {
